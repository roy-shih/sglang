--- conflicted
+++ resolved
@@ -1278,10 +1278,6 @@
 
 TOOLS_TAG_LIST = ["<|plugin|>", "<function=", "<tool_call>", "<|python_tag|>"]
 
-<<<<<<< HEAD
-    # Calculate GQA group size
-    gqa_group_size = num_attention_heads // num_kv_heads
-=======
 
 def parse_tool_response(text, tools, **kwargs):
     """Parse model response containing tool information.
@@ -1375,6 +1371,5 @@
             return result
         else:
             return func(*args, **kwargs)
->>>>>>> 11fffbc9
 
     return wrapper