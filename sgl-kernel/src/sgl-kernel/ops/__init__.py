--- conflicted
+++ resolved
@@ -1,11 +1,8 @@
 import os
 from typing import Optional, Tuple, Union
 
-<<<<<<< HEAD
+import sgl_kernel.ops._kernels
 import sgl_kernel.turbomind._turbomind_ext as turbomind
-=======
-import sgl_kernel.ops._kernels
->>>>>>> 9286740e
 import torch
 from sgl_kernel.ops.utils import (
     _get_cache_buf,
