--- conflicted
+++ resolved
@@ -23,7 +23,6 @@
     top_k_top_p_sampling_from_probs,
     top_p_renorm_prob,
 )
-from sgl_kernel.turbomind import _turbomind_ext as turbomind
 
 __all__ = [
     "bmm_fp8",
@@ -42,9 +41,6 @@
     "min_p_sampling_from_probs",
     "moe_align_block_size",
     "register_graph_buffers",
-<<<<<<< HEAD
-    "turbomind"
-=======
     "rmsnorm",
     "rotary_embedding",
     "sampling_scaling_penalties",
@@ -52,5 +48,4 @@
     "top_k_renorm_prob",
     "top_k_top_p_sampling_from_probs",
     "top_p_renorm_prob",
->>>>>>> 9472e699
 ]